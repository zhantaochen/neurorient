--- conflicted
+++ resolved
@@ -2,9 +2,4 @@
 from .utils_model import *
 from .utils_transform import weighted_average_matrices, nice_orientation
 from .utils_visualization import *
-<<<<<<< HEAD
-from .predictors import *
-## from .model import *
-=======
-from .model import *
->>>>>>> 516ad8e8
+from .model import *