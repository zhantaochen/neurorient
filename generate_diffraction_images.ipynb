{
 "cells": [
  {
   "cell_type": "code",
   "execution_count": 1,
   "metadata": {},
   "outputs": [
    {
     "name": "stderr",
     "output_type": "stream",
     "text": [
      "/global/u2/c/cwang31/data_root/conda/envs/neurorient/lib/python3.9/site-packages/skopi/diffraction.py:76: NumbaDeprecationWarning: The 'nopython' keyword argument was not supplied to the 'numba.jit' decorator. The implicit default value for this argument is currently False, but it will be changed to True in Numba 0.59.0. See https://numba.readthedocs.io/en/stable/reference/deprecation.html#deprecation-of-object-mode-fall-back-behaviour-when-using-jit for details.\n",
      "  def get_phase(atom_pos, q_xyz):\n",
      "/global/u2/c/cwang31/data_root/conda/envs/neurorient/lib/python3.9/site-packages/skopi/diffraction.py:90: NumbaDeprecationWarning: The 'nopython' keyword argument was not supplied to the 'numba.jit' decorator. The implicit default value for this argument is currently False, but it will be changed to True in Numba 0.59.0. See https://numba.readthedocs.io/en/stable/reference/deprecation.html#deprecation-of-object-mode-fall-back-behaviour-when-using-jit for details.\n",
      "  def cal(f_hkl, atom_pos, q_xyz, xyz_ind, pixel_number):\n",
      "/global/u2/c/cwang31/data_root/conda/envs/neurorient/lib/python3.9/site-packages/skopi/geometry/convert.py:146: NumbaDeprecationWarning: The 'nopython' keyword argument was not supplied to the 'numba.jit' decorator. The implicit default value for this argument is currently False, but it will be changed to True in Numba 0.59.0. See https://numba.readthedocs.io/en/stable/reference/deprecation.html#deprecation-of-object-mode-fall-back-behaviour-when-using-jit for details.\n",
      "  def euler_to_quaternion(psi, theta, phi):\n",
      "/global/u2/c/cwang31/data_root/conda/envs/neurorient/lib/python3.9/site-packages/skopi/geometry/convert.py:201: NumbaDeprecationWarning: The 'nopython' keyword argument was not supplied to the 'numba.jit' decorator. The implicit default value for this argument is currently False, but it will be changed to True in Numba 0.59.0. See https://numba.readthedocs.io/en/stable/reference/deprecation.html#deprecation-of-object-mode-fall-back-behaviour-when-using-jit for details.\n",
      "  def rotmat_to_quaternion(rotmat):\n",
      "/global/u2/c/cwang31/data_root/conda/envs/neurorient/lib/python3.9/site-packages/skopi/geometry/convert.py:252: NumbaDeprecationWarning: The 'nopython' keyword argument was not supplied to the 'numba.jit' decorator. The implicit default value for this argument is currently False, but it will be changed to True in Numba 0.59.0. See https://numba.readthedocs.io/en/stable/reference/deprecation.html#deprecation-of-object-mode-fall-back-behaviour-when-using-jit for details.\n",
      "  def quaternion2rot3d(quat):\n",
      "/global/u2/c/cwang31/data_root/conda/envs/neurorient/lib/python3.9/site-packages/skopi/crosstalk.py:56: NumbaDeprecationWarning: The 'nopython' keyword argument was not supplied to the 'numba.jit' decorator. The implicit default value for this argument is currently False, but it will be changed to True in Numba 0.59.0. See https://numba.readthedocs.io/en/stable/reference/deprecation.html#deprecation-of-object-mode-fall-back-behaviour-when-using-jit for details.\n",
      "  def cross_talk_effect(dbase, photons, shape, dbsize, boundary):\n"
     ]
    },
    {
     "data": {
      "text/plain": [
       "'1'"
      ]
     },
     "execution_count": 1,
     "metadata": {},
     "output_type": "execute_result"
    }
   ],
   "source": [
    "%load_ext autoreload\n",
    "%autoreload 2\n",
    "\n",
    "import matplotlib.pyplot as plt\n",
    "import numpy as np\n",
    "import skopi as sk\n",
    "\n",
    "import torch\n",
    "from tqdm import tqdm \n",
    "import time\n",
    "import h5py\n",
    "\n",
    "from neurorient import uniform_points_on_sphere\n",
    "from neurorient.reconstruction.slicing import get_real_mesh\n",
    "\n",
    "import os\n",
    "os.environ[\"USE_CUPY\"] = \"1\"\n",
    "os.environ.get('USE_CUPY')"
   ]
  },
  {
   "cell_type": "code",
   "execution_count": 2,
   "metadata": {},
   "outputs": [],
   "source": [
    "save_dir = 'data'"
   ]
  },
  {
   "cell_type": "code",
   "execution_count": 3,
   "metadata": {},
   "outputs": [],
   "source": [
    "n_pixels, det_size, det_dist = (128, 0.1, 0.2)\n",
    "det = sk.SimpleSquareDetector(n_pixels, det_size, det_dist)"
   ]
  },
  {
   "cell_type": "code",
   "execution_count": 4,
   "metadata": {},
   "outputs": [],
   "source": [
<<<<<<< HEAD
    "pdb = '1BXR'"
=======
    "pdb = '6E5B'\n",
    "increase_factor = 10\n",
    "num_images = 10000\n",
    "poisson = True"
>>>>>>> 587c0dfa
   ]
  },
  {
   "cell_type": "code",
   "execution_count": 5,
   "metadata": {},
   "outputs": [
    {
     "name": "stdout",
     "output_type": "stream",
     "text": [
      "Unknown element or wrong line: \n",
<<<<<<< HEAD
      " HETATM44708 MN    MN A1074      18.497  28.122  73.953  1.00 24.31          MN  \n",
      "\n",
      "Unknown element or wrong line: \n",
      " HETATM44709  K     K A1075      19.175  40.400  68.787  1.00 27.23           K  \n",
      "\n",
      "Unknown element or wrong line: \n",
      " HETATM44710  K     K A1076      16.179  26.429  76.392  1.00 28.97           K  \n",
      "\n",
      "Unknown element or wrong line: \n",
      " HETATM44711 MN    MN A1077      46.831  24.868  51.269  1.00 29.70          MN  \n",
      "\n",
      "Unknown element or wrong line: \n",
      " HETATM44712 MN    MN A1078      48.316  28.297  52.317  1.00 33.25          MN  \n",
      "\n",
      "Unknown element or wrong line: \n",
      " HETATM44713  K     K A1079      42.460  17.035  48.978  1.00 26.16           K  \n",
      "\n",
      "Unknown element or wrong line: \n",
      " HETATM44798  K     K B 984      39.799  64.742  81.201  1.00 31.65           K  \n",
      "\n",
      "Unknown element or wrong line: \n",
      " HETATM44799 MN    MN C1901       7.038  40.795 -48.602  1.00 29.00          MN  \n",
      "\n",
      "Unknown element or wrong line: \n",
      " HETATM44800  K     K C1903       9.575  28.579 -44.005  1.00 19.05           K  \n",
      "\n",
      "Unknown element or wrong line: \n",
      " HETATM44801  K     K C1904       4.152  42.365 -50.481  1.00 31.74           K  \n",
      "\n",
      "Unknown element or wrong line: \n",
      " HETATM44802 MN    MN C1911      39.082  46.521 -32.064  1.00 23.08          MN  \n",
      "\n",
      "Unknown element or wrong line: \n",
      " HETATM44803 MN    MN C1912      40.480  43.062 -33.244  1.00 31.05          MN  \n",
      "\n",
      "Unknown element or wrong line: \n",
      " HETATM44804  K     K C1913      34.172  54.149 -28.866  1.00 30.85           K  \n",
      "\n",
      "Unknown element or wrong line: \n",
      " HETATM44808  K     K C3985      -8.986  34.229 -48.036  1.00 54.69           K  \n",
      "\n",
      "Unknown element or wrong line: \n",
      " HETATM44809 MN    MN C3986      -9.880  50.038 -40.071  1.00 25.62          MN  \n",
      "\n",
      "Unknown element or wrong line: \n",
      " HETATM44891  K     K D3984      29.702   5.916 -59.871  1.00 49.74           K  \n",
      "\n",
      "Unknown element or wrong line: \n",
      " HETATM44892 MN    MN E2901      18.533  91.639  33.959  1.00 29.70          MN  \n",
      "\n",
      "Unknown element or wrong line: \n",
      " HETATM44893  K     K E2903      17.557  81.820  42.757  1.00 27.11           K  \n",
      "\n",
      "Unknown element or wrong line: \n",
      " HETATM44894  K     K E2904      20.841  94.492  33.346  1.00 43.59           K  \n",
      "\n",
      "Unknown element or wrong line: \n",
      " HETATM44895 MN    MN E2911     -12.064  75.690  22.864  1.00 30.61          MN  \n",
      "\n",
      "Unknown element or wrong line: \n",
      " HETATM44896 MN    MN E2912     -13.356  75.071  26.505  1.00 38.00          MN  \n",
      "\n",
      "Unknown element or wrong line: \n",
      " HETATM44897  K     K E2913      -8.144  76.930  14.389  1.00 25.77           K  \n",
      "\n",
      "Unknown element or wrong line: \n",
      " HETATM44900  K     K E2982      -6.337 106.282  34.265  1.00 34.35           K  \n",
      "\n",
      "Unknown element or wrong line: \n",
      " HETATM44901  K     K E2983      11.250 117.628  24.231  1.00 37.32           K  \n",
      "\n",
      "Unknown element or wrong line: \n",
      " HETATM44982 MN    MN G3901      17.141 -22.268 -10.362  1.00 33.13          MN  \n",
      "\n",
      "Unknown element or wrong line: \n",
      " HETATM44983  K     K G3903      14.268 -12.674 -18.756  1.00 27.80           K  \n",
      "\n",
      "Unknown element or wrong line: \n",
      " HETATM44984  K     K G3904      19.781 -25.034 -10.137  1.00 33.31           K  \n",
      "\n",
      "Unknown element or wrong line: \n",
      " HETATM44985 MN    MN G3911     -10.888  -7.026   6.662  1.00 32.69          MN  \n",
      "\n",
      "Unknown element or wrong line: \n",
      " HETATM44986 MN    MN G3912     -13.049  -6.455   3.241  1.00 36.96          MN  \n",
      "\n",
      "Unknown element or wrong line: \n",
      " HETATM44987  K     K G3913      -5.540  -8.192  14.173  1.00 30.88           K  \n",
      "\n",
      "Unknown element or wrong line: \n",
      " HETATM44992  K     K G3988     -19.641 -25.353 -32.655  1.00 39.94           K  \n",
      "\n",
      "Unknown element or wrong line: \n",
      " HETATM45073  K     K H3987     -10.085 -14.654 -43.062  1.00 36.77           K  \n",
=======
      " HETATM48247 NA    NA G 301     -21.110  -9.684 -57.358  1.00 58.83          NA1+\n",
      "\n",
      "Unknown element or wrong line: \n",
      " HETATM48248 NA    NA H 301     -62.115 -11.235  -7.799  1.00 62.15          NA1+\n",
      "\n",
      "Unknown element or wrong line: \n",
      " HETATM48249 NA    NA I 301     -57.538  20.791  -5.197  1.00 66.43          NA1+\n",
      "\n",
      "Unknown element or wrong line: \n",
      " HETATM48250 NA    NA I 302     -54.104  25.380  -1.186  1.00 58.67          NA1+\n",
      "\n",
      "Unknown element or wrong line: \n",
      " HETATM48283  B   HUJ K 901      -4.645  21.360   1.636  1.00 66.83           B  \n",
      "\n",
      "Unknown element or wrong line: \n",
      " HETATM48284 NA    NA K 902      -2.693  24.815  11.914  1.00 48.03          NA1+\n",
      "\n",
      "Unknown element or wrong line: \n",
      " HETATM48288 NA    NA L 302       8.383  -5.543  13.931  1.00 68.87          NA1+\n",
      "\n",
      "Unknown element or wrong line: \n",
      " HETATM48289 NA    NA L 303       5.327 -12.185  15.750  1.00 68.34          NA1+\n",
      "\n",
      "Unknown element or wrong line: \n",
      " HETATM48322  B   HUJ N 901     -35.153 -27.424  -9.531  1.00 52.76           B  \n",
      "\n",
      "Unknown element or wrong line: \n",
      " HETATM48323 NA    NA N 902     -40.824 -33.625  -1.839  1.00 49.67          NA1+\n",
      "\n",
      "Unknown element or wrong line: \n",
      " HETATM48324 NA    NA U 301     -35.674 -14.462  65.202  1.00 60.75          NA1+\n",
      "\n",
      "Unknown element or wrong line: \n",
      " HETATM48325 NA    NA W 301       0.772  19.970  15.589  1.00 66.58          NA1+\n",
      "\n",
      "Unknown element or wrong line: \n",
      " HETATM48358  B   HUJ Y 901     -52.126  21.132   8.821  1.00 67.84           B  \n",
      "\n",
      "Unknown element or wrong line: \n",
      " HETATM48362 NA    NA Z 302     -65.172  -4.772  -5.533  1.00 62.94          NA1+\n",
      "\n",
      "Unknown element or wrong line: \n",
      " HETATM48395  B   HUJ b 901     -21.647 -28.441  16.100  1.00 49.60           B  \n",
      "\n",
      "Unknown element or wrong line: \n",
      " HETATM48396 NA    NA b 902     -15.962 -34.013   8.030  1.00 61.76          NA1+\n",
>>>>>>> 587c0dfa
      "\n"
     ]
    },
    {
     "name": "stderr",
     "output_type": "stream",
     "text": [
      "/global/u2/c/cwang31/data_root/conda/envs/neurorient/lib/python3.9/site-packages/numba/cuda/cudadrv/devicearray.py:886: NumbaPerformanceWarning: Host array used in CUDA kernel will incur copy overhead to/from device.\n",
      "  warn(NumbaPerformanceWarning(msg))\n"
     ]
    }
   ],
   "source": [
    "# Set up x-ray beam\n",
    "beam = sk.Beam(\"input/beam/amo86615.beam\")\n",
    "beam.set_photons_per_pulse(increase_factor * beam.get_photons_per_pulse())\n",
    "\n",
    "# Set up particle\n",
    "# pdb file of lidless mmCpn in open state\n",
    "particle = sk.Particle()\n",
    "particle.read_pdb(f\"input/pdb/{pdb}.pdb\", ff='WK')\n",
    "\n",
    "# Set up SPI experiment\n",
    "exp = sk.SPIExperiment(det, beam, particle)"
   ]
  },
  {
   "cell_type": "code",
   "execution_count": 6,
   "metadata": {},
   "outputs": [
    {
     "name": "stderr",
     "output_type": "stream",
     "text": [
<<<<<<< HEAD
      "100%|██████████| 10000/10000 [01:51<00:00, 89.75it/s]\n"
=======
      "100%|██████████| 10000/10000 [01:30<00:00, 111.07it/s]\n"
>>>>>>> 587c0dfa
     ]
    }
   ],
   "source": [
    "# generate random orientations\n",
    "orientations = sk.get_random_quat(num_images)\n",
    "# setup experiment with generated orientations\n",
    "exp.set_orientations(orientations)\n",
    "# preallocate memory for images\n",
    "images = np.zeros((len(orientations), ) + det.shape[1:])\n",
    "# calculate and fill in images\n",
    "for i in tqdm(range(len(orientations))):\n",
    "    if poisson:\n",
    "        images[i] = exp.generate_image_stack(return_photons=True, return_intensities=False)[0]\n",
    "    else:\n",
    "        images[i] = exp.generate_image_stack(return_photons=False, return_intensities=True)[0]"
   ]
  },
  {
   "cell_type": "code",
<<<<<<< HEAD
   "execution_count": 9,
=======
   "execution_count": 7,
>>>>>>> 587c0dfa
   "metadata": {},
   "outputs": [],
   "source": [
    "img_real_mesh = get_real_mesh(det.shape[1], det.pixel_position_reciprocal.max())\n",
    "_mesh, _len = exp.det.get_reciprocal_mesh(voxel_number_1d=exp.mesh_size)\n",
    "vol_real_mesh = get_real_mesh(_mesh.shape[0], _mesh.max())"
   ]
  },
  {
   "cell_type": "code",
<<<<<<< HEAD
   "execution_count": 10,
=======
   "execution_count": 8,
>>>>>>> 587c0dfa
   "metadata": {},
   "outputs": [
    {
     "name": "stdout",
     "output_type": "stream",
     "text": [
      "data wrote to: \n",
      " /pscratch/sd/z/zhantao/neurorient_repo/data/6E5B_increase10_poissonTrue_num10K.pt\n"
     ]
    }
   ],
   "source": [
    "pt_fpath = os.path.join(save_dir, f'{pdb}_increase{increase_factor:d}_poisson{poisson}_num{num_images//1000:d}K.pt')\n",
    "torch.save(\n",
    "    {\n",
    "        'orientations': torch.from_numpy(orientations).float(),\n",
    "        'intensities': torch.from_numpy(images).float(),\n",
    "        'pixel_position_reciprocal': torch.from_numpy(det.pixel_position_reciprocal).float(),\n",
    "        'pixel_index_map': torch.from_numpy(det.pixel_index_map).long(),\n",
    "        'volume': torch.from_numpy(exp.volumes[0]).to(torch.complex64),\n",
    "        'img_real_mesh': img_real_mesh.float(),\n",
    "        'vol_real_mesh': vol_real_mesh.float(),\n",
    "        'time_stamp': time.strftime(\"%Y%m%d-%H%M\")\n",
    "    }, pt_fpath\n",
    ")\n",
    "print(\"data wrote to: \\n\", pt_fpath)"
   ]
  },
  {
   "cell_type": "code",
<<<<<<< HEAD
   "execution_count": 11,
=======
   "execution_count": 9,
>>>>>>> 587c0dfa
   "metadata": {},
   "outputs": [
    {
     "name": "stdout",
     "output_type": "stream",
     "text": [
      "data wrote to: \n",
<<<<<<< HEAD
      " data/1BXR_increase10_poissonTrue_num10K.h5\n"
=======
      " /pscratch/sd/z/zhantao/neurorient_repo/data/6E5B_increase10_poissonTrue_num10K.h5\n"
>>>>>>> 587c0dfa
     ]
    }
   ],
   "source": [
    "h5_fpath = os.path.join(\n",
    "    save_dir, \n",
    "    f'{pdb}_increase{increase_factor:d}_poisson{poisson}_num{num_images//1000}K.h5')\n",
    "\n",
    "with h5py.File(h5_fpath, 'w') as f:\n",
    "    f.create_dataset('intensities', data=images[:, None])\n",
    "    f.create_dataset('orientations', data=orientations)\n",
    "    f.create_dataset('pixel_position_reciprocal', data=det.pixel_position_reciprocal)\n",
    "    f.create_dataset('pixel_distance_reciprocal', data=det.pixel_distance_reciprocal)\n",
    "    f.create_dataset('pixel_index_map', data=det.pixel_index_map)\n",
    "print(\"data wrote to: \\n\", h5_fpath)"
   ]
  },
  {
   "cell_type": "code",
   "execution_count": null,
   "metadata": {},
   "outputs": [],
   "source": []
  }
 ],
 "metadata": {
  "kernelspec": {
   "display_name": "neurorient",
   "language": "python",
   "name": "neurorient"
  },
  "language_info": {
   "codemirror_mode": {
    "name": "ipython",
    "version": 3
   },
   "file_extension": ".py",
   "mimetype": "text/x-python",
   "name": "python",
   "nbconvert_exporter": "python",
   "pygments_lexer": "ipython3",
   "version": "3.9.17"
  },
  "orig_nbformat": 4
 },
 "nbformat": 4,
 "nbformat_minor": 2
}<|MERGE_RESOLUTION|>--- conflicted
+++ resolved
@@ -80,14 +80,8 @@
    "metadata": {},
    "outputs": [],
    "source": [
-<<<<<<< HEAD
+
     "pdb = '1BXR'"
-=======
-    "pdb = '6E5B'\n",
-    "increase_factor = 10\n",
-    "num_images = 10000\n",
-    "poisson = True"
->>>>>>> 587c0dfa
    ]
   },
   {
@@ -100,7 +94,6 @@
      "output_type": "stream",
      "text": [
       "Unknown element or wrong line: \n",
-<<<<<<< HEAD
       " HETATM44708 MN    MN A1074      18.497  28.122  73.953  1.00 24.31          MN  \n",
       "\n",
       "Unknown element or wrong line: \n",
@@ -195,54 +188,6 @@
       "\n",
       "Unknown element or wrong line: \n",
       " HETATM45073  K     K H3987     -10.085 -14.654 -43.062  1.00 36.77           K  \n",
-=======
-      " HETATM48247 NA    NA G 301     -21.110  -9.684 -57.358  1.00 58.83          NA1+\n",
-      "\n",
-      "Unknown element or wrong line: \n",
-      " HETATM48248 NA    NA H 301     -62.115 -11.235  -7.799  1.00 62.15          NA1+\n",
-      "\n",
-      "Unknown element or wrong line: \n",
-      " HETATM48249 NA    NA I 301     -57.538  20.791  -5.197  1.00 66.43          NA1+\n",
-      "\n",
-      "Unknown element or wrong line: \n",
-      " HETATM48250 NA    NA I 302     -54.104  25.380  -1.186  1.00 58.67          NA1+\n",
-      "\n",
-      "Unknown element or wrong line: \n",
-      " HETATM48283  B   HUJ K 901      -4.645  21.360   1.636  1.00 66.83           B  \n",
-      "\n",
-      "Unknown element or wrong line: \n",
-      " HETATM48284 NA    NA K 902      -2.693  24.815  11.914  1.00 48.03          NA1+\n",
-      "\n",
-      "Unknown element or wrong line: \n",
-      " HETATM48288 NA    NA L 302       8.383  -5.543  13.931  1.00 68.87          NA1+\n",
-      "\n",
-      "Unknown element or wrong line: \n",
-      " HETATM48289 NA    NA L 303       5.327 -12.185  15.750  1.00 68.34          NA1+\n",
-      "\n",
-      "Unknown element or wrong line: \n",
-      " HETATM48322  B   HUJ N 901     -35.153 -27.424  -9.531  1.00 52.76           B  \n",
-      "\n",
-      "Unknown element or wrong line: \n",
-      " HETATM48323 NA    NA N 902     -40.824 -33.625  -1.839  1.00 49.67          NA1+\n",
-      "\n",
-      "Unknown element or wrong line: \n",
-      " HETATM48324 NA    NA U 301     -35.674 -14.462  65.202  1.00 60.75          NA1+\n",
-      "\n",
-      "Unknown element or wrong line: \n",
-      " HETATM48325 NA    NA W 301       0.772  19.970  15.589  1.00 66.58          NA1+\n",
-      "\n",
-      "Unknown element or wrong line: \n",
-      " HETATM48358  B   HUJ Y 901     -52.126  21.132   8.821  1.00 67.84           B  \n",
-      "\n",
-      "Unknown element or wrong line: \n",
-      " HETATM48362 NA    NA Z 302     -65.172  -4.772  -5.533  1.00 62.94          NA1+\n",
-      "\n",
-      "Unknown element or wrong line: \n",
-      " HETATM48395  B   HUJ b 901     -21.647 -28.441  16.100  1.00 49.60           B  \n",
-      "\n",
-      "Unknown element or wrong line: \n",
-      " HETATM48396 NA    NA b 902     -15.962 -34.013   8.030  1.00 61.76          NA1+\n",
->>>>>>> 587c0dfa
       "\n"
      ]
     },
@@ -278,11 +223,8 @@
      "name": "stderr",
      "output_type": "stream",
      "text": [
-<<<<<<< HEAD
+
       "100%|██████████| 10000/10000 [01:51<00:00, 89.75it/s]\n"
-=======
-      "100%|██████████| 10000/10000 [01:30<00:00, 111.07it/s]\n"
->>>>>>> 587c0dfa
      ]
     }
    ],
@@ -303,11 +245,8 @@
   },
   {
    "cell_type": "code",
-<<<<<<< HEAD
+
    "execution_count": 9,
-=======
-   "execution_count": 7,
->>>>>>> 587c0dfa
    "metadata": {},
    "outputs": [],
    "source": [
@@ -318,11 +257,7 @@
   },
   {
    "cell_type": "code",
-<<<<<<< HEAD
    "execution_count": 10,
-=======
-   "execution_count": 8,
->>>>>>> 587c0dfa
    "metadata": {},
    "outputs": [
     {
@@ -353,11 +288,7 @@
   },
   {
    "cell_type": "code",
-<<<<<<< HEAD
    "execution_count": 11,
-=======
-   "execution_count": 9,
->>>>>>> 587c0dfa
    "metadata": {},
    "outputs": [
     {
@@ -365,11 +296,7 @@
      "output_type": "stream",
      "text": [
       "data wrote to: \n",
-<<<<<<< HEAD
       " data/1BXR_increase10_poissonTrue_num10K.h5\n"
-=======
-      " /pscratch/sd/z/zhantao/neurorient_repo/data/6E5B_increase10_poissonTrue_num10K.h5\n"
->>>>>>> 587c0dfa
      ]
     }
    ],
